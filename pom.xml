--- conflicted
+++ resolved
@@ -52,13 +52,8 @@
 
     <properties>
         <java.version>1.8</java.version>
-<<<<<<< HEAD
-        <org.apache.poi.version>5.2.2</org.apache.poi.version>
+        <org.apache.poi.version>5.2.4</org.apache.poi.version>
         <org.apache.logging.log4j>2.20.0</org.apache.logging.log4j>
-=======
-        <org.apache.poi.version>5.2.4</org.apache.poi.version>
-        <org.apache.logging.log4j>2.18.0</org.apache.logging.log4j>
->>>>>>> 55649f7c
     </properties>
 
     <dependencies>
